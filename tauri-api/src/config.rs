--- conflicted
+++ resolved
@@ -331,12 +331,10 @@
   /// The CLI configuration.
   #[serde(default)]
   pub cli: Option<CliConfig>,
-<<<<<<< HEAD
+  /// The updater configuration.
   #[serde(default = "default_updater")]
   pub updater: UpdaterConfig,
-=======
   /// The bundler configuration.
->>>>>>> 0591f1f9
   #[serde(default = "default_bundle")]
   pub bundle: BundleConfig,
 }
