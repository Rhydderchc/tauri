use serde::Deserialize;

use once_cell::sync::OnceCell;
use std::collections::HashMap;
use std::{fs, path};

static CONFIG: OnceCell<Config> = OnceCell::new();

#[derive(PartialEq, Deserialize, Debug)]
#[serde(tag = "window", rename_all = "camelCase")]
pub struct WindowConfig {
  #[serde(default = "default_width")]
  pub width: i32,
  #[serde(default = "default_height")]
  pub height: i32,
  #[serde(default = "default_resizable")]
  pub resizable: bool,
  #[serde(default = "default_title")]
  pub title: String,
  #[serde(default)]
  pub fullscreen: bool,
}

fn default_width() -> i32 {
  800
}

fn default_height() -> i32 {
  600
}

fn default_resizable() -> bool {
  true
}

fn default_title() -> String {
  "Tauri App".to_string()
}

fn default_window() -> WindowConfig {
  WindowConfig {
    width: default_width(),
    height: default_height(),
    resizable: default_resizable(),
    title: default_title(),
    fullscreen: false,
  }
}

<<<<<<< HEAD
#[derive(PartialEq, Deserialize, Clone, Debug)]
#[serde(tag = "updaterConfig", rename_all = "camelCase")]
pub struct UpdaterConfig {
  #[serde(default = "default_updater_active")]
  pub active: bool,
  #[serde(default = "default_updater_endpoints")]
  pub endpoints: Option<Vec<String>>,
  #[serde(default = "default_updater_pubkey")]
  pub pubkey: Option<String>,
  #[serde(default = "default_updater_dialog")]
  pub dialog: bool,
}

// Updater active or not
fn default_updater_active() -> bool {
  false
}

// Use built-in tauri dialog to ask if they want to install the update
fn default_updater_dialog() -> bool {
  true
}

// Update endpoints
fn default_updater_endpoints() -> Option<Vec<String>> {
  None
}

// Pubkey for signature -- if set, install need to be signed
fn default_updater_pubkey() -> Option<String> {
  None
}

fn default_updater() -> UpdaterConfig {
  UpdaterConfig {
    active: default_updater_active(),
    endpoints: default_updater_endpoints(),
    pubkey: default_updater_pubkey(),
    dialog: default_updater_dialog(),
  }
}

#[derive(PartialEq, Deserialize, Clone, Debug)]
#[serde(tag = "updater", rename_all = "camelCase")]
=======
#[derive(PartialEq, Deserialize, Debug)]
#[serde(tag = "embeddedServer", rename_all = "camelCase")]
>>>>>>> d3c53ebf
pub struct EmbeddedServerConfig {
  #[serde(default = "default_host")]
  pub host: String,
  #[serde(default = "default_port")]
  pub port: String,
}

fn default_host() -> String {
  "http://127.0.0.1".to_string()
}

fn default_port() -> String {
  "random".to_string()
}

fn default_embedded_server() -> EmbeddedServerConfig {
  EmbeddedServerConfig {
    host: default_host(),
    port: default_port(),
  }
}

#[derive(PartialEq, Deserialize, Debug, Default)]
#[serde(rename_all = "camelCase")]
pub struct CliArg {
  pub short: Option<char>,
  pub name: String,
  pub description: Option<String>,
  pub long_description: Option<String>,
  pub takes_value: Option<bool>,
  pub multiple: Option<bool>,
  pub multiple_occurrences: Option<bool>,
  pub number_of_values: Option<u64>,
  pub possible_values: Option<Vec<String>>,
  pub min_values: Option<u64>,
  pub max_values: Option<u64>,
  pub required: Option<bool>,
  pub required_unless: Option<String>,
  pub required_unless_all: Option<Vec<String>>,
  pub required_unless_one: Option<Vec<String>>,
  pub conflicts_with: Option<String>,
  pub conflicts_with_all: Option<Vec<String>>,
  pub requires: Option<String>,
  pub requires_all: Option<Vec<String>>,
  pub requires_if: Option<Vec<String>>,
  pub required_if: Option<Vec<String>>,
  pub require_equals: Option<bool>,
}

#[derive(PartialEq, Deserialize, Debug)]
#[serde(rename_all = "camelCase")]
pub struct CliSubcommand {
  description: Option<String>,
  long_description: Option<String>,
  before_help: Option<String>,
  after_help: Option<String>,
  args: Option<Vec<CliArg>>,
  subcommands: Option<HashMap<String, CliSubcommand>>,
}

#[derive(PartialEq, Deserialize, Debug)]
#[serde(tag = "cli", rename_all = "camelCase")]
pub struct CliConfig {
  description: Option<String>,
  long_description: Option<String>,
  before_help: Option<String>,
  after_help: Option<String>,
  args: Option<Vec<CliArg>>,
  subcommands: Option<HashMap<String, CliSubcommand>>,
}

pub trait Cli {
  fn args(&self) -> Option<&Vec<CliArg>>;
  fn subcommands(&self) -> Option<&HashMap<String, CliSubcommand>>;
  fn description(&self) -> Option<&String>;
  fn long_description(&self) -> Option<&String>;
  fn before_help(&self) -> Option<&String>;
  fn after_help(&self) -> Option<&String>;
}

macro_rules! impl_cli {
  ( $($field_name:ident),+ $(,)?) => {
    $(
      impl Cli for $field_name {

        fn args(&self) -> Option<&Vec<CliArg>> {
          self.args.as_ref()
        }

        fn subcommands(&self) -> Option<&HashMap<String, CliSubcommand>> {
          self.subcommands.as_ref()
        }

        fn description(&self) -> Option<&String> {
          self.description.as_ref()
        }

        fn long_description(&self) -> Option<&String> {
          self.description.as_ref()
        }

        fn before_help(&self) -> Option<&String> {
          self.before_help.as_ref()
        }

        fn after_help(&self) -> Option<&String> {
          self.after_help.as_ref()
        }
      }
    )+
  }
}

#[derive(PartialEq, Deserialize, Debug)]
#[serde(tag = "bundle", rename_all = "camelCase")]
pub struct BundleConfig {
  pub identifier: String,
}

fn default_bundle() -> BundleConfig {
  BundleConfig {
    identifier: String::from(""),
  }
}

impl_cli!(CliSubcommand, CliConfig);

#[derive(PartialEq, Deserialize, Debug)]
#[serde(tag = "tauri", rename_all = "camelCase")]
pub struct TauriConfig {
  #[serde(default = "default_window")]
  pub window: WindowConfig,
  #[serde(default = "default_embedded_server")]
  pub embedded_server: EmbeddedServerConfig,
  #[serde(default)]
  pub cli: Option<CliConfig>,
  #[serde(default = "default_updater")]
  pub updater: UpdaterConfig,
  #[serde(default = "default_bundle")]
  pub bundle: BundleConfig,
}

#[derive(PartialEq, Deserialize, Debug)]
#[serde(tag = "build", rename_all = "camelCase")]
pub struct BuildConfig {
  #[serde(default = "default_dev_path")]
  pub dev_path: String,
}

fn default_dev_path() -> String {
  "".to_string()
}

#[derive(PartialEq, Deserialize, Debug)]
#[serde(rename_all = "camelCase")]
pub struct Config {
  #[serde(default = "default_tauri")]
  pub tauri: TauriConfig,
  #[serde(default = "default_build")]
  pub build: BuildConfig,
}

fn default_tauri() -> TauriConfig {
  TauriConfig {
    window: default_window(),
    embedded_server: default_embedded_server(),
    updater: default_updater(),
    cli: None,
    bundle: default_bundle(),
  }
}

fn default_build() -> BuildConfig {
  BuildConfig {
    dev_path: default_dev_path(),
  }
}

pub fn get() -> crate::Result<&'static Config> {
  if let Some(config) = CONFIG.get() {
    return Ok(config);
  }
  let config: Config = match option_env!("TAURI_CONFIG") {
    Some(config) => serde_json::from_str(config).expect("failed to parse TAURI_CONFIG env"),
    None => {
      let env_var = envmnt::get_or("TAURI_DIR", "../dist");
      let path = path::Path::new(&env_var);
      let contents = fs::read_to_string(path.join("tauri.conf.json"))?;

      serde_json::from_str(&contents).expect("failed to read tauri.conf.json")
    }
  };

  CONFIG
    .set(config)
    .map_err(|_| anyhow::anyhow!("failed to set CONFIG"))?;

  let config = CONFIG.get().unwrap();
  Ok(config)
}

#[cfg(test)]
mod test {
  use super::*;
  // generate a test_config based on the test fixture
  fn create_test_config() -> Config {
    let mut subcommands = std::collections::HashMap::new();
    subcommands.insert(
      "update".to_string(),
      CliSubcommand {
        description: Some("Updates the app".to_string()),
        long_description: None,
        before_help: None,
        after_help: None,
        args: Some(vec![CliArg {
          short: Some('b'),
          name: "background".to_string(),
          description: Some("Update in background".to_string()),
          ..Default::default()
        }]),
        subcommands: None,
      },
    );
    Config {
      tauri: TauriConfig {
        window: WindowConfig {
          width: 800,
          height: 600,
          resizable: true,
          title: String::from("Tauri API Validation"),
          fullscreen: false,
        },
        embedded_server: EmbeddedServerConfig {
          host: String::from("http://127.0.0.1"),
          port: String::from("random"),
        },
        updater: UpdaterConfig {
          active: true,
          dialog: true,
          pubkey: Some(String::from("dW50cnVzdGVkIGNvbW1lbnQ6IG1pbmlzaWduIHB1YmxpYyBrZXk6IEY1OTgxQzc0MjVGNjM0Q0IKUldUTE5QWWxkQnlZOWFBK21kekU4OGgzdStleEtkeStHaFR5NjEyRHovRnlUdzAwWGJxWEU2aGYK")),
          endpoints: Some(vec![
            "http://badurl.www.tld/1".into(),
            "https://gist.githubusercontent.com/lemarier/72a2a488f1c87601d11ec44d6a7aff05/raw/a581b13bdf30b50deb7b50490a3f41754dc5e505/with_sign.json?target={{target}}&version={{current_version}}".into()
          ]),
        },
        bundle: BundleConfig {
          identifier: String::from("com.tauri.communication"),
        },
        cli: Some(CliConfig {
          description: Some("Tauri communication example".to_string()),
          long_description: None,
          before_help: None,
          after_help: None,
          args: Some(vec![
            CliArg {
              short: Some('c'),
              name: "config".to_string(),
              takes_value: Some(true),
              description: Some("Config path".to_string()),
              ..Default::default()
            },
            CliArg {
              short: Some('t'),
              name: "theme".to_string(),
              takes_value: Some(true),
              description: Some("App theme".to_string()),
              possible_values: Some(vec![
                "light".to_string(),
                "dark".to_string(),
                "system".to_string(),
              ]),
              ..Default::default()
            },
            CliArg {
              short: Some('v'),
              name: "verbose".to_string(),
              multiple_occurrences: Some(true),
              description: Some("Verbosity level".to_string()),
              ..Default::default()
            },
          ]),
          subcommands: Some(subcommands),
        }),
      },
      build: BuildConfig {
        dev_path: String::from("../dist"),
      },
    }
  }

  #[test]
  // test the get function.  Will only resolve to true if the TAURI_CONFIG variable is set properly to the fixture.
  fn test_get() {
    // get test_config
    let test_config = create_test_config();

    // call get();
    let config = get();

    // check to see if there is an OK or Err, on Err fail test.
    match config {
      // On Ok, check that the config is the same as the test config.
      Ok(c) => {
        println!("{:?}", c);
        assert_eq!(c, &test_config)
      }
      Err(_) => assert!(false),
    }
  }

  #[test]
  // test all of the default functions
  fn test_defaults() {
    // get default tauri config
    let t_config = default_tauri();
    // get default build config
    let b_config = default_build();
    // get default dev path
    let d_path = default_dev_path();
    // get default embedded server
    let de_server = default_embedded_server();
    // get default window
    let d_window = default_window();
    // get default title
    let d_title = default_title();
    // get default bundle
    let d_bundle = default_bundle();
    // get default updater
    let d_updater = default_updater();

    // create a tauri config.
    let tauri = TauriConfig {
      window: WindowConfig {
        width: 800,
        height: 600,
        resizable: true,
        title: String::from("Tauri App"),
        fullscreen: false,
      },
      embedded_server: EmbeddedServerConfig {
        host: String::from("http://127.0.0.1"),
        port: String::from("random"),
      },
      bundle: BundleConfig {
        identifier: String::from(""),
      },
      cli: None,
      updater: UpdaterConfig {
        active: false,
        dialog: true,
        pubkey: None,
        endpoints: None,
      },
    };

    // create a build config
    let build = BuildConfig {
      dev_path: String::from(""),
    };

    // test the configs
    assert_eq!(t_config, tauri);
    assert_eq!(b_config, build);
    assert_eq!(de_server, tauri.embedded_server);
    assert_eq!(d_bundle, tauri.bundle);
    assert_eq!(d_updater, tauri.updater);
    assert_eq!(d_path, String::from(""));
    assert_eq!(d_title, tauri.window.title);
    assert_eq!(d_window, tauri.window);
  }
}<|MERGE_RESOLUTION|>--- conflicted
+++ resolved
@@ -47,7 +47,6 @@
   }
 }
 
-<<<<<<< HEAD
 #[derive(PartialEq, Deserialize, Clone, Debug)]
 #[serde(tag = "updaterConfig", rename_all = "camelCase")]
 pub struct UpdaterConfig {
@@ -90,12 +89,8 @@
   }
 }
 
-#[derive(PartialEq, Deserialize, Clone, Debug)]
-#[serde(tag = "updater", rename_all = "camelCase")]
-=======
 #[derive(PartialEq, Deserialize, Debug)]
 #[serde(tag = "embeddedServer", rename_all = "camelCase")]
->>>>>>> d3c53ebf
 pub struct EmbeddedServerConfig {
   #[serde(default = "default_host")]
   pub host: String,
