--- conflicted
+++ resolved
@@ -19,7 +19,6 @@
 
 // Main entry point function for running the Webview
 pub(crate) fn run(application: &mut App) -> crate::Result<()> {
-<<<<<<< HEAD
   // get the tauri config struct
   let config = get()?;
 
@@ -32,8 +31,6 @@
     crate::cli::set_matches(matches)?;
   }
 
-=======
->>>>>>> d3c53ebf
   // setup the content using the config struct depending on the compile target
   let main_content = setup_content()?;
 
